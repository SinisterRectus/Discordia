# Discordia

**Discord API library written in Lua for the Luvit runtime environment**

### Introduction

**[Discord](https://discordapp.com/)** is a freeware, multi-platform, voice and text client designed for gamers. It has a [documented RESTful API](https://discordapp.com/developers/docs/intro) that allows developers to make Discord bots for use on their servers.

**[Luvit](https://luvit.io)** is an open-source, asynchronous I/O Lua runtime environment. It is a combination of [LuaJIT](http://luajit.com/) and [libuv](http://libuv.org/), layered with various libraries to provide server-side functionality similar to that of [Node.js](https://nodejs.org/en/), but with Lua instead of JavaScript. Luvit's companion package manager, lit, makes it easy to set up the Luvit runtime and its published libraries.

Discordia is a Lua wrapper for the official Discord API, and provides a high-level, object-oriented, event-driven interface for developing Discord bots. By using Lua's native coroutines, asynchronous HTTP and WebSocket communication is internally abstracted in a way that allows end-users to write blocking-style code without blocking I/O operations.

Join the [Discord API community](https://discord.gg/0SBTUU1wZTWVpm07) to discuss Discordia and other Discord libraries!

### Installation

- To install Luvit, visit https://luvit.io and follow the instructions provided for your platform.
- To install Discordia, run `lit install SinisterRectus/discordia`
- Run your bot script using, for example, `luvit bot.lua`

### Example

```lua
local discordia = require('discordia')
local client = discordia.Client()

client:on('ready', function()
	print('Logged in as '.. client.user.username)
end)

client:on('messageCreate', function(message)
	if message.content == '!ping' then
<<<<<<< HEAD
		message.channel:sendMessage('Pong!')
=======
		message.channel:send('Pong!')
>>>>>>> 24523c8e
	end
end)

client:run('Bot INSERT_TOKEN_HERE')
```

### Documentation

Please visit this project's [Wiki](https://github.com/SinisterRectus/Discordia/wiki) for documentation and tutorials.

### History

The earliest version of Discordia, before it even had that name, was released as a [Just Cause 2 Multiplayer module](https://www.jc-mp.com/forums/index.php/topic,5936.0.html) on 7 March 2016. It utilized LuaSocket, LuaSec, and (eventually) Copas to provide basic REST functionality in a sandboxed Lua 5.2 environment. The goal was to bridge the game chat with a Discord client. Due to a lack of WSS support (at the time), the project was put on hold in favor of a general-purpose Lua library for Discord. After finishing a relatively stable version of Discordia, the JC2MP bridge was re-designed to connect with Discordia via inter-process communication.

### FAQs

Why Lua?
- Lua is a lightweight scripting language that tends to be beginner-friendly, but powerful in the hands of an advanced user at the same time. Although Lua might not have the same popularity as that of other scripting languages such as Python or JavaScript, Lua's expandability makes it equally as capable as the others, while remaining easy-to-use and often more resource efficient.

Why Luvit?
- Luvit makes Lua web development an easy task on multiple platforms. Its [installation](https://luvit.io/install.html) process is (optionally) automated and uses pre-built [luvi cores](https://github.com/luvit/luvi/releases) when available. It also comes with many libraries essential to async I/O programming and networking. Compared to Node.js, Luvit [advertises](https://luvit.io/blog/luvit-reborn.html) similar speed, but reduced memory consumption. Compared to other Discord libraries, Discordia is expected to perform well due Luvit's use of LuaJIT, although it has not been benchmarked.

Can I run this on a different Lua distribution?
- The development and deployment of Discordia relies on the Luvit framework and its package manager. Porting Discordia and its dependencies to classic Lua or LuaJIT may be possible, but this is not a current project goal.

How can I contribute?
- Pull requests are welcomed, but please check with the library author before starting a major implementation. Contributions to the Wiki are helpful, too. If you would like to make a monetary contribution, please contact the library author.

Are there other Discord libraries?
- Absolutely. Check the official [libraries](https://discordapp.com/developers/docs/topics/libraries) page of the Discord API documentation or the unofficial Discord API server linked above.<|MERGE_RESOLUTION|>--- conflicted
+++ resolved
@@ -30,11 +30,7 @@
 
 client:on('messageCreate', function(message)
 	if message.content == '!ping' then
-<<<<<<< HEAD
-		message.channel:sendMessage('Pong!')
-=======
 		message.channel:send('Pong!')
->>>>>>> 24523c8e
 	end
 end)
 
