# Changelog

<<<<<<< HEAD
### 1.5.1
=======
## 2.0.0 - Not Finished

The major goals of this rewrite were to add new or missing features and to improve consistency and efficiency. A lot of changes were made to Discordia to achieve these goals; many of them are breaking. Please read the following changelog carefully and update your applications accordingly.

**Note:** Due to changes made by Discord, versions of Discordia prior to 2.0.0 may not be supported on or after October 16, 2017.

### General Changes

#### Connectivity
- Bot tokens must now be manually prefixed with `Bot `
- The core of the library that establishes and maintains a connection to Discord has been overhauled (see Internal Changes for more information)
- More and clearer information regarding the client's connection is now logged
- Manual sharding is now supported
- Updated to Discord gateway v6
- Updated to Discord REST API v7
- Guilds are no longer automatically synced by default (user accounts only)

#### Dependencies
- Updated coro-http from 2.1.1 to 3.0.0
- Updated coro-websocket from 1.0.0 to 3.1.0
- Updated secure-socket from 1.1.4 to 1.2.0
- Removed coro-fs

#### Class Behavior
- Class methods are no longer automatically generated for class properties (eg: `User:getUsername` is not a valid alternative for `User.username`)
	- Properties are generally used for items that are immediately available for consumption
	- Methods are generally used for items that require arguments or an HTTP or WebSocket request to be procured
	- Some previously generated methods may still exist (eg: `TextChannel:getFirstMessage` exists; `TextChannel.firstMessage` does not exist)
	- Some previous property-method pairs may still exist (eg: `Role.color` exists and is a number; `Role:getColor` exists and returns a `Color` object)
	- Properties are never directly mutable; all mutations are done via methods
- `class` module is no longer automatically registered as a global (access the new `class` field of the `discordia` module instead)
- Added various helper functions: `isClass`, `isObject`, `isSubclass`, `isInstance`, `type`, `profile`
- Calling `class` now returns only a class and getter table (instead of a class table and property, method, and cache constructors)
- Changed the "private" `class.__classes` table to `class.classes`

#### Caches and Iterables
- Properties and methods that access caches have been removed and replaced by caches that can be directly accessed
- Some shortcut methods remain (eg: `client:getGuild` and `channel:getMessage`)
- Stand-alone iterators for cached objects have been changed to iterable objects (eg: `message.mentionedUsers` is now an `ArrayIterable`)
- Stand-alone iterators for HTTP-accessible objects have been removed and replaced by methods that return an iterable object (eg: `channel.invites` was replaced by `channel:getInvites`)
- Iterable objects are those that implement the `Iterable` mixin; all have an `iter` method plus methods that rely on this
- The `Iterable` mixin provides methods such as `get`, `find`, `forEach`, etc
- Classes that implement the `Iterable` mixin are:
	- `Cache` - for main Discord objects (eg: guilds, channels, roles)
	- `SecondaryCache` - for select references to objects that are cached elsewhere (eg: pinned messages)
	- `ArrayIterable` - for objects that are better represented in an ordered form, and sometimes mapped (eg: member roles, mentioned users)
	- `WeakCache` - for objects that are either never directly deleted or are temporarily referenced from other locations (eg: channel messages)

#### New Container Classes
- `Ban` - represents a guild ban (provides a user object and reason)
- `GroupChannel` - represents a group DM channel (user accounts only)
- `Relationship` - represents friends and blocked users (user accounts only)

#### New Utility Classes
- `Date` - used to represent a single instance in time
- `Time` - used to represent a specific length of time
- `Logger` - used to log messages to the console and files

#### Error Messages and Logging
- New `Logger` class added
	- Available log-levels are `error`, `warning`, `info`, `debug`, and `none`
	- Messages use a format `timestamp | level | message`
	- Messages are logged to the console and to a file
- The client uses a `Logger` instance with a default level of `info`, default file of `discordia.log`, and default timestamp of `%F %T`
- Shards use the main client logger, but prefix messages with `Shard: #` where `#` is the shard ID.
- Most methods that return false or nil to indicate a failure will now return an error message as their second return value
	- This generally applies to methods that make HTTP requests
	- When available, more detailed error messages will be provided than those that are sent to the client logger; always check these messages when debugging issues

#### Input resolution
- Added `Resolver` singleton (used internally)
- Methods that previously required certain objects now accept object hashes or objects that can be similarly hashed (eg: `member:addRole` now accepts either a `Role` object or snowflake ID)
- Methods that previously required raw base64 now also accept a path to a file

#### Enumerations
- Added `enums` module to the main `discordia` module
- Most types and levels are now enumerated as Lua numbers
- Enumerated properties can be more easily represented using fields within the `enums` module (eg: `channelType.voice` and `verificationLevel.medium`)

#### Extensions
- Module is no longer automatically loaded into the global Lua modules (call the modules to load them instead)
- Removed `printf` function
- Combined `string.split` and `string.split2` into one `string.split`
- Combined `string.padleft`, `string.padright`, and `string.padcenter` into one `string.pad`
- Renamed `table.find` to `table.search`
- Removed `table.hash`
- Removed `table.transposed`

### Public API Changes

#### Events
- Added `pinsUpdate` event
- Added `webhooksUpdate` event
- Added `reactionRemoveAll` event
- Added `reactionRemoveAllUncached` event
- Added `recipientAdd` event
- Added `recipientRemove` event
- Added `relationshipAdd` event
- Added `relationshipRemove` event
- Added `relationshipUpdate` event
- Added `info` event
- Added `debug` event
- Added group channel and category handling to `channelCreate`, `channelUpdate`, and `channelDelete`
- Renamed `resumed` event to `shardResumed`
- Removed `guildCreateUnavailable` event (check `guild.unavailable` on `guildCreate` instead)
- Removed `typingStartUncached` event
- Removed `mute` and `deaf` arguments from voice events (check `member.muted` and `member.deafened` instead)
- Changed `reactionAdd` and `reactionRemove` parameters from `(reaction, user)` to `(reaction, userId)`
- Changed `reactionAddUncached` and `reactionRemoveUncached` parameters from raw `(data)` table to `(channel, messageId, hash, userId)`
- Changed `typingStart` parameters from `(user, channel, timestamp)` to raw `(userId, channelId, timestamp)` table
- Changed `heartbeat` parameters from `(sequence, latency, shardId)` to `(shardId, latency)`
- Changed `raw` parameters from `(tbl, str)` to `(str)` where `str` is a JSON string

#### Client
- Added `shardCount` option
- Added `firstShard` option
- Added `lastShard` option
- Added `syncGuilds` option
- Added `logLevel` option (use `enums.logLevel` for convenience)
- Added `logFile` option (use an empty string `''` to disable)
- Removed `globalDelay` option
- Removed `messageLimit` option
- Changed `dateTime` option from `'%c'` to `'%F %T'`
- Non-integer options are now rejected (where relevant)
- Added `info` and `debug` methods and log-levels to complement `warning` and `error` methods and log-levels
- Registering a callback to log events no longer prevents messages from being logged
- Messages logged to the console are now also logged to a file
- Fixed issue where `gateway.json` did not have user-specific fields
- Added `setAFK` method
- Added `setGame` method
- Added `setStatus` method
- Added `getConnections` method
- Added `createGroupChannel` method
- Added `groupChannels` `Cache` property
- Added `relationships` `Cache` property
- Changed `run` to require a `Bot ` prefix for bot tokens
- Changed `run` to accept an initial presence as its second argument
- Changed `run` to not accept email and password for logins
- Changed `stop` method to never exit the process (do this manually instead)
- Changed `setAvatar` to accept a base64-resolvable
- Removed `setNickname` method (use `guild.me:setNickname` instead)
- Removed `setStatusOnline` and `setStatusIdle` methods (use `setStatus` instead)
- Removed `setGameName` method (use `setGame` instead)
- Removed `acceptInvite` method
- Replaced `users` properties and methods with directly accessible `Cache` property
- Replaced `guilds` properties and methods with directly accessible `Cache` property
- Replaced `privateChannels` properties and methods with directly accessible `Cache` property
- Removed `roles` properties and methods
- Removed `members` properties and methods
- Removed `channels` properties and methods
- Removed `messages` properties and methods
- Removed `textChannels` properties and methods
- Removed `voiceChannels` properties and methods
- Removed `guildVoiceChannels` properties and methods
- Removed `guildTextChannels` properties and methods
- Added stand-alone `getUser` method, which accepts only a userId-resolvable
- Added stand-alone `getGuild` method, which accepts only a guildId-resolvable
- Added stand-alone `getChannel` method, which accepts only a channelId-resolvable
- Removed `mobile` property

#### Ban
- New class! See documentation.

#### Channel
- Moved `mentionString` property from `GuildChannel` to `Channel`
- Removed `isPrivate` property (check `type` instead)
- Changed `type` property from string to number (use `enums.channelType`)

#### Container
- Added `__tostring` metamethod, which uses new `__hash` method(s)
- Added `__eq` metamethod, which uses new `__hash` method(s)

#### GuildChannel
- Added `category` property
- Added `setCategory` method
- Replaced `invites` property with `getInvites` method
- Replaced `permissionOverwrites` properties and methods with directly accessible `Cache` property
- Replaced `setPosition` method with `moveUp` and `moveDown` methods
- Changed `createInvite` parameters from `(maxAge, maxUses, temporary, unique)` to `(payload)`

#### Snowflake
- Added `__hash` method, which returns `id` property
- Removed `__eq` method (parent method is used instead)
- Removed `__tostring` method (parent method is used instead)
- Changed `timestamp` property to correctly match Python DateTime

#### TextChannel
- Removed `loadMessages` method
- Replaced `lastMessage` property with `getLastMessage` method
- Replaced `firstMessage` property with `getFirstMessage` method
- Replaced `pinnedMessages` property with `getPinnedMessages` method
- Replaced `messages` properties and methods with directly accessible `Cache` property
- Renamed `getMessageHistory` to `getMessages` and changed behavior (see documentation)
- Renamed `sendMessage` to `send` and changed behavior (see documentation)
- Added stand-alone `getMessage` method, which accepts only a messageId-resolvable

#### Emoji
- Changed `url` property to use cdn URL
- Renamed `string` to `mentionString` to be consistent with other "mentions"
- Added `roles` `ArrayIterable` for roles that may be required to use the emoji
- Removed explicit `__tostring` method (parent method is used instead)

#### GroupChannel
- New class! See documentation.

#### Guild
- Added `setVerificationLevel` method
- Added `setNotificationSetting` method
- Added `setExplicitContentSetting` method
- Added `explicitContentSetting` property
- Added `ownerId` property
- Added `afkChannelId` property
- Added `splash` property
- Added `splashURL`
- Added `setSplash` method
- Added optional `reason` argument to `kickUser`, `banUser`, and `unbanUser` methods
- Added `sync` method
- Added `requestMembers` method
- Added `categories` `Cache` property
- Added `createCategory` method
- Renamed `iconUrl` to `iconURL`
- Renamed `setAfkTimeout` to `setAFKTimeout`
- Renamed `setAfkChannel` to `setAFKChannel`
- Changed `setIcon` to accept a base64-resolvable
- Changed `setAFKChannel` to accept a channelId-resolvable
- Replaced `vip` boolean with raw `features` table
- Fixed `pruneMembers` method
- Changed `kickUser`, `banUser`, and `unbanUser` methods to accept userId-resolvables
- Changed `banUser` parameters from `(days)` to `(reason, days)`
- Removed `defaultChannel` property
- Replaced `bannedUsers` property with `getBans` method
- Replaced `invites` property with `getInvites` method
- Replaced `webhooks` property with `getWebhooks` method
- Replaced `roles` properties and methods with directly accessible `Cache` property
- Replaced `emojis` properties and methods with directly accessible `Cache` property
- Replaced `members` properties and methods with directly accessible `Cache` property
- Replaced `textChannels` properties and methods with directly accessible `Cache` property
- Replaced `voiceChannels` properties and methods with directly accessible `Cache` property
- Removed `messages` properties and methods
- Removed `channels` properties and methods
- Added stand-alone `getRole` method, which accepts only a roleId-resolvable
- Added stand-alone `getChannel` method, which accepts only a channelId-resolvable
- Added stand-alone `getMember` method, which accepts only a userId-resolvable

#### GuildCategoryChannel
- New class! See documentation.

#### GuildTextChannel
- Changed `bulkDelete` behavior (see documentation)
- Moved `mentionString` from `GuildChannel` to `Channel`
- Replaced `webhooks` property with `getWebhooks` method
- Added `enableNSFW` and `disableNSFW` methods
- Added `nsfw` property

#### GuildVoiceChannel
- Removed `join` and `leave` methods until voice is re-written
- Removed `connection` property until voice is re-written
- Removed `members` properties and methods until voice is re-written

#### Invite
- Added `__hash` method, which returns `code` property
- Added `guildSplash` property
- Added `guildIcon` property
- Added `guildSplashURL` property
- Added `guildIconURL` property
- Changed `channelType` from string to number (use `enums.channelType`)
- Removed `accept` method

#### Member
- Changed base class from `Snowflake` to `UserPresence`
- Added `__hash` method, which returns `user.id` property
- Replaced `roles` properties and methods with directly accessible `ArrayIterable` property
- Replaced `setMute` method with `mute` and `unmute` methods
- Replaced `setDeaf` method with `deafen` and `undeafen` methods
- Renamed `mute` property to `muted`
- Renamed `deaf` property to `deafened`
- Changed `color` property from `Color` object to number
- Added `getColor` method to access `Color` object
- Removed `addRoles`, `removeRoles`, and `hasRoles` methods
- Changed `addRole`, `removeRole`, and `hasRole` methods to accept a roleId-resolvable
- Added optional `reason` argument to `kick`, `ban`, and `unban` methods
- Changed `kick`, `ban`, and `unban` methods to always use the member's current guild (use `guild:kickUser(member), etc` if a different guild is required)
- Changed `ban` parameters from `(days)` to `(reason, days)`
- Renamed `sendMessage` method to `send` (see `TextChannel:send`)
- Removed `Member:getMembership(guild)` (use `Guild:getMember(member)` instead)
- Added `gameType` property (use `enums.gameType`)
- Added `gameURL` property
- Changed `hasRole` method to return `true` for `@everyone` role
- Added `getPermissions` method
- Added `hasPermission` method
- Added `members` `FilteredIterable` property

#### Message
- Replaced `reactions` properties and methods with directly accessible `Cache` property
- Replaced `mentionedUsers` properties and methods with directly accessible `ArrayIterable` property
- Replaced `mentionedRoles` properties and methods with directly accessible `ArrayIterable` property
- Replaced `mentionedChannels` properties and methods with directly accessible `ArrayIterable` property
- Changed `oldContent` property from a string to a table of strings
- Removed `editedTimestamp` property (use `oldContent` keys instead)
- Moved `Message:getReactionUsers(emoji)` to `Reaction:getUsers()`
- Added `type` property
- Added `mentionsEveryone` property
- Changed `@everyone` and `@here` mentions (in `cleanContent`) to use a zero-width space instead of a null character

#### PermissionOverwrite
- Removed `name` property (directly check name of object instead)
- Replaced `object` property with `getObject` method
- Changed `allowedPermissions` property from `Permissions` object to number
- Changed `deniedPermissions` property from `Permissions` object to number
- Added `getAllowedPermissions` method to access `Permissions` object
- Added `getDeniedPermissions` method to access `Permissions` object

#### PrivateChannel
- Changed `delete` method to `leave`

#### Reaction
- Added `__hash` method, which returns the emoji ID for custom emojis or emoji name for standard emojis
- Added `delete([user])` method
- Moved `Message:getReactionUsers(emoji)` to `Reaction:getUsers()`
- Removed `emoji` property
- Added `emojiId` property
- Added `emojiName` property
- Added `emojiURL` property

#### Relationship
- New class! See documentation.

#### Role
- Changed `color` property from `Color` object to number
- Changed `permissions` property from `Permissions` object to number
- Added `getColor` method to access `Color` object
- Added `getPermissions` method to access `Permissions` object
- Changed `setColor` to accept a color-resolvable
- Changed `setPermissions` to accept a permissions-resolvable
- Replaced `setHoist` method with `hoist` and `unhoist`
- Replaced `setMentionable` method with `enableMentioning` and `disableMentioning`
- Changed `hoist` property to `hoisted`
- Replaced `setPosition` method with `moveUp` and `moveDown` methods
- Added `members` `FilteredIterable` property

#### User
- Removed `User:getMembership(guild)` (use `Guild:getMember(user)` instead)
- Replaced `privateChannel` property with `getPrivateChannel` method
- Renamed `sendMessage` method to `send` (see `TextChannel:send`)
- Renamed `avatarUrl` to `avatarURL`
- Renamed `defaultAvatarUrl` to `defaultAvatarURL`
- Renamed `getAvatarUrl` to `getAvatarURL`
- Renamed `getDefaultAvatarUrl` to `getDefaultAvatarURL`
- Changed `defaultAvatar` hashes to numbers (use `enums.defaultAvatar`)
- Changed `setAvatar` to accept a base64-resolvable
- Changed `mutualGuilds` iterator function to a `FilteredIterable` instace
- Added `fullname` property
- Removed avatar default size of 1024 (pass an explicit size to `get[Default]AvatarURL` if a size is required)
- Removed `kick`, `ban`, and `unban` methods (used `Guild` methods instead)

#### UserPresence
- New class! See documentation.

#### Webhook
- Changed `setAvatar` to accept a base64-resolvable
- Renamed `avatarUrl` to `avatarURL`
- Renamed `getAvatarUrl` to `getAvatarURL`
- Added `getDefaultAvatarURL`
- Added `defaultAvatarURL`

#### ArrayIterable
- New class! See documentation.

#### Cache
- New class! See documentation.

#### FilteredIterable
- New class! See documentation.

#### Iterable
- New class! See documentation.

#### SecondaryCache
- New class! See documentation.

#### WeakCache
- New class! See documentation.

#### Buffer
- Removed class until voice is re-written

#### Clock
- No public changes

#### Color
- Changed constructor to accept only a number (use static methods for more options)
- Changed `__tostring` to display hex value and RGB
- Added `fromHex`, `fromRGB`, `fromHSV`, and `fromHSL` static methods
- Added `toHex`, `toRGB`, `toHSV`, and `toHSL` member methods

#### Date
- New class! See documentation.

#### Deque
- No public changes

#### Emitter
- Added `onSync` and `onceSync` method s for omitting automatic coroutine-wrapping of listener callbacks
- Changed `removeListener` to remove all listeners that match the provided function instead of just the first match
- Added awaitable `waitFor` method with optional timeout
- Removed `propagate` method

#### Logger
- New class! See documentation.

#### Mutex
- No public changes

#### Permissions
- Changed `enable`, `disable`, and `has` methods to accept a string (`"sendMessages"`) or a number (`0x800` or `enums.permission.sendMessages`)

#### Stopwatch
- Added `stopped` parameter to constructor to optionally initialize a stopped stopwatch
- Renamed `pause` method to `stop`
- Renamed `resume` method to `start`
- Renamed `restart` method to `reset`
- Removed `hours`, `minutes`, `seconds`, `microseconds`, and `nanoseconds` properties
- Added `getTime` method

#### Time
- New class! See documentation.


## 1.5.1
>>>>>>> 24523c8e
- Added partial handling of failed socket connections
- Added special handling for reaction ratelimits


<<<<<<< HEAD
### 1.5.0
=======
## 1.5.0
>>>>>>> 24523c8e
- Implemented webhook features
	- Added `Webhook` class
	- Added `Guild.webhooks` and `GuildTextChannel.webhooks` iterators  (both use an HTTP request)
	- Added `GuildTextChannel:createWebhook` method
- Text channel and message improvements
	- `bulkDelete` and `getMessageHistory` improvements
		- Added optional predicates to filter specific messages
		- `After|Before|Around` methods now optionally accept a Snowflake ID instead of a `Message` object
	- Added `firstMessage` and `lastMessage` properties to `TextChannel` (both use an HTTP request)
	- Added support for raw data file attachments
	- Added support for multiple file attachments per message
- Added `User.privatechannel` property (uses an HTTP request)
- `Guild:createRole` now accepts an initial `name` argument
- Replaced `TYPING_START` warnings with `typingStartUncached` event
- Disabled member object creation on `PRESENCE_UPDATE`
	- Fixes lingering member objects after guild leave
	- Fixes missing `joinedAt` property
	- May provide a performance improvement
	- To compensate for missing members, enable `fetchMembers` on client initialization
- Other changes
	- Fixed voice sequence and timestamp incrementing
	- Fixed `Emitter` listener addition/removal
	- Fixed crash on guild creation due to rogue member presences
	- Changed `os.exit` in `client:stop` to `process:exit`
	- Changed `print` call in console logging function to `process.stdout:write`


## 1.4.2
- Fixed bug in Guild:setOwner
- Fixed nickname not being cleared from member objects
- Minor optimization in `printf`


## 1.4.1
- Added token check to socket reconnection
- Fixed bug when setting client nickname via Member
- Added default JSON table for non-JSON HTTP responses
- Added checks for invalid client options
- Restored fixed creationix/coro dependency versions
- Extensions added:
	- `string.random` for generating random string
	- `string.split2` for splitting strings by pattern [@FiniteReality]


## 1.4.0
- Implemented automatic gateway sharding
	- Multiple shards are automatically spawned on startup according to the Discord-recommended amount
	- Added a `shardReady` event that fires as each shard finishes loading with a shard ID as its argument
	- Shard ID is also now an argument for the `resumed` and `heartbeat` events
	- `Client.shardCount` and `Guild.shardId` are accessible properties
- Overhauled token parsing and login handling:
	- Tokens can now optionally be prefixed with `Bot `
	- Tokens are validated before establishing a gateway connection; invalid tokens are rejected with an error
	- Attempts to connect or reconnect to the gateway are no longer pcall'd
	- To simplify `READY` handling, failed loading of guild chunk or sync payloads will result in `ready` never firing instead of timing out
	- Added support for compressed gateway payloads (enabled by default)
	- Replaced `gateway.cache` with `gateway.json`
- Member conveniences:
	- Added `User.mutualGuilds` iterator
	- Added `Member.color` property
	- Added `Member:hasRole` and `Member:hasRoles` methods
	- Added `Member:addRole` and `Member:removeRole` methods
	- Added member cache accessors to `GuildVoiceChannel` class
	- Improved `User:getMembership` by reducing unnecessary HTTP requests
- Other changes:
	- Optimized classes to be more memory efficient
	- Minor optimizations in `TextChannel:sendMessage`
	- Minor HTTP request optimizations
	- Removed member check from `PRESENCE_UPDATE` handler
	- Fixed functions not explicitly returning `nil` in some cases
	- Added default audio library names which can allow for automatic loading of libopus.so and libsodium.so on POSIX systems or opus.dll and sodium.dll on Windows. (Call `loadOpus` or `loadSodium` without arguments to use the defaults)
	- Fixed a missing parameter in the sodium decrypt function (not currently used by Discordia)


## 1.3.1
- Event handler optimizations
	- If an uncached guild, channel, member, or role is encountered on their respective `UPDATE` or `DELETE` events, an object is now created and cached from the event payload instead of throwing a warning.
	- Events that parse a text channel ID are now more performant; the channel is found by using an channel map instead of by iterating over guilds.
- Token parsing on login was improved
	- Tokens are no longer prepended with `Bot ` on `READY`. Tokens are tested against a REST endpoint (`/users/@me`), and are prepended with `Bot ` only if necessary.
	- If an invalid token is provided, the library will throw an error instead of entering a connect/disconnect loop.
- Opus encoder fix
	- The encode method now expects an explicitly defined PCM length instead of one implicitly defined from the input table.
	- This should fix a segmentation fault issue which apparently was a result of passing a size that is too small.
	- Fixed an oversight where the positional return value of `string.unpack` was passed to the opus encoder for FFmpeg streams.


## 1.3.0
- Message enhancements
	- Deprecated `TextChannel:sendMessage(content, mentions, tts)` format
	- `TextChannel:sendMessage(content)` is now the suggested format, where `content` is a string or table. Table properties are:
		- `content`: raw content string
	- `mentions`: mentionable object or table of mentionable objects
	- `tts`: boolean indicating whether the message is TTS
	- `nonce`: unique message identifier
	- `file`: relative or absolute path to file for attachment
	- `filename`: custom name to use for attachment (not required)
	- `embed`: table of message embed data
	- File attachments made possible by multipart/form-data implementation [@PurgePJ]
	- Added `nonce` and `oldContent` properties to `Message` class
	- Added `attachments`, `embeds`, `attachment`, and `embed` properties to `Message` class. All are exposed as raw Lua tables with original Discord formatting.
	- Added `reactionAddUncached` and `reactionRemoveUncached` events for when reactions are added/removed to messages that are uncached. A raw data table is passed as the only argument.
- Added support for larger avatars and animated Nitro avatars
	- `User:getAvatar(size)` can be used for custom sizes
	- `gif` files are automatically returned if the avatar is animated
	- `png` is still used for static avatars
- Other changes:
	- Removed unnecessary fields from `PATCH /users/@me` request
	- Added `isPlaying`, `isPaused`, and `playTime` properties to `VoiceConnection` class


## 1.2.2
- Added package metadata to main `discordia` module
- Reduced timeout on voice channel join from 10 to 5 seconds
- Fixed an overflow when writing the maximum least-significant byte to a buffer
- Fixed an issue that caused a crash after failing to join a voice channel
- Added a Clock utility class (not used by the library)
- Voice optimizations


## 1.2.1
- Fixed issue where PermissionOverwrite tostring value was not properly formatted
- Voice tweaks
	- Moved encryption mode to constants module
	- pcall'd FFmpeg handle closings to avoid rare nil error
	- Some minor optimizations


## 1.2.0
- Implemented voice-send features
	- Streaming of PCM data from strings, tables, generators, or an FFmpeg process is now possible
 - Implemented `VoiceManager`, `VoiceConnection`, `VoiceSocket`, `AudioStream`, and `FFmpegPipe` classes
 - Implemented a re-written version of Luvit's `Buffer` class
 - Implemented `libopus` and `libsodium` bindings via LuaJIT FFI
 - `VOICE_SERVER_UPDATE` is now handled
 - `Member.voiceChannel` is now an accessible and mutable property
 - `Guild.connection` and `GuildVoiceChannel.connection` is now an accessible property
 - Added `GuildVoiceChannel` `join` and `leave` methods
 - Added `creationix/coro-spawn` dependency
- Other
 - Added optional patterns to string pad extensions
 - Added `pause` and `resume` methods for `Stopwatch`
 - Outgoing gateway payloads are now coroutine-wrapped
 - Fixed gateway reconnection bug


## 1.1.0
- Implemented emoji features
	- Added Emoji and Reaction classes
	- Added message reaction methods
		- `addReaction`, `removeReaction`, `clearReactions`, `getReactionUsers`, `getReactions`
	- Added handling of message reaction and emoji events
		- `reactionAdd`, `reactionRemove`, `emojisUpdate`
	- Emoji are formally cached per guild
	- Reactions are stored per message, but are not formally cached
- Fixed issue where PermissionOverwrites for members were not named
- Added more standard library extensions:
	- `table.slice`, `string.startswith`, `string.endswith`, `string.levenshtein`


## 1.0.0

- General

	- All mentions of *server* or *Server* were changed to *guild* or *Guild* to maintain consistency with internal Discord nomenclature
	- Methods that use the REST API and that previously returned nothing now return a boolean to indicate whether the call was successful
	- Discord-compliant ratelimiting has been implemented
	- User handling has been changed slightly:
		- `User` objects are now cached once per `Client` instead of per every `PrivateChannel` and `Guild`
		- The `Member` class now wraps the `User` class instead of extending it
		- To get a user's `Member` object, use `User:getMembership(guild)`
		- A member's `User` object is accessed via `Member.user`
		- Message authors, channel recipients, and invite inviters are always `User` objects
		- Guild owners and members are always `Member` objects
	- `utils` was removed from the main `discordia` module and has been replaced by individual utility classes
	- `Warning` and `Error` classes were removed in favor of events
		- Gateway disconnects, nil values on events, and HTTP errors are now handled more gracefully
	- All modules relevant to the `Client` class were refactored and moved with it into a `client` folder:
		- `Client` now extends a custom version of Luvit's built-in `Emitter`
			- Client instances are initialized using `discordia.Client()` instead of `discordia.Client:new()`
			- A table of options can be passed to the client initializer. Currently supported options are:
				- `routeDelay`: minimum time to wait between requests per-route (default: 300 ms)
				- `globalDelay`: minimum time to wait between requests globally after a global 429 (default: 10 ms)
				- `messageLimit`: limit to the number of cached messages per channel (default: 100)
				- `largeThreshold`: limit to how many members are initially fetched per-guild on start-up (default: 100)
				- `fetchMembers`: whether to fetch all members for all guilds (default: false)
				- `autoReconnect`: whether to attempt to reconnect after an unexpected gateway disconnection (default: true)
		- `endpoints` was changed to `API`
		- `events` was changed to `EventHandler`
		- `WebSocket` was changed to `Socket`
	- Discord objects are now stored in custom `Cache` objects instead of pure Lua tables
	- Many iterators were added to help with accessing cached objects or methods that used to return a table
	- The entire class system was overhauled
		- Internally used properties and methods are now prefixed with an underscore to indicate their protected status
		- Getter and setter properties and methods have been added.
			- For every public property that can be accessed/mutated, there is an associated get/set method
			```lua
			-- these lines examples are equivalent
			local name = guild.name
			local name = guild:getName()
			```
			```lua
			-- these lines examples are equivalent
			guild.name = "foo"
			guild:setName("foo")
			```
		- Objects that have caches have a variety of get and find methods for accessing those caches. For example:
			- `guild:getRoles()` or `guild.roles` - returns an iterator for all roles in the guild
			- `guild:getRoleCount()` or `guild.roleCount` - returns the number of roles cached
			- `guild:getRole(id)` - returns the role with the given Snowflake ID
			- `guild:getRole(key, value)` - returns the first found role matching a key, value pair
			- `guild:getRoles(key, value)` - returns an iterator for all roles matching the key, value pair
			- `guild:findRole(predicate)` - returns the first found role that makes the predicate true
			- `guild:findRoles(predicate)` - returns an iterator for all roles that makes the predicate true
			```lua
			-- pre-1.0 code
			for _, role in pairs(guild.roles) do
					print(role)
			end
			```
			```lua
			-- 1.0 code
			for role in guild.roles do
				print(role)
			end

			for role in guild:getRoles() do
				print(role)
			end
			```


- Events

	- Event handling was made more reliable by using the new `Cache` objects
	- Attempts to access uncached objects are now caught, and warnings are printed to the console
	- Guild sync was implemented for non-bot accounts
	- `serverCreate` was renamed/split into `guildCreate`, `guildAvailable`, and `guildCreateUnavailable`
	- `serverDelete` was renamed/split into `guildDelete` and `guildUnavailable`
	- `messageAcknowledge` and `membersChunk` were removed
	- `memberBan` and `memberUnban` were renamed to `userBan` and `userUnban` and now provide a `User` object instead of a `Member` object
	- `voiceJoin` and `VoiceLeave` were renamed/split into `VoiceChannel[Join|Leave]` and `voice[Connected|Disconnect]`
	- `typingStart` now has a timestamp as a third argument
	- `messageUpdateUncached` and `messageDeleteUncached` events were added for uncached message events
	- `warning` and `error` events were added
	- `heartbeat` event was added with event sequence and roundtrip latency arguments


- New Classes

	- `API` - Adds a layer of abstraction between Discord's REST API and Discordia's object oriented API
	- `Container` - Base object used to store Discord objects
	- `Cache` - Data structure used to store and access `Container` objects
	- `Emitter` - A simplified re-write of Luvit's built-in event emitter
	- `Mutex` - Extension of `Deque` that is used by the `API` class to throttle HTTP requests
	- `OrderedCache` - Extension of `Cache` that maintains the order of objects as a doubly-linked list
	- `Stopwatch` - Used to measure elapsed time with nanosecond precision
	- `PermissionOverwrite` - Extension of `Snowflake` that maintains per-channel permissions


- For other API changes, please consult the Discordia [wiki](https://github.com/SinisterRectus/Discordia/wiki).


## 0.6.2
- Fixed issue where presences were applied to offline members on guild creation
- Fixed issue where roles where not properly being applied by Member:setRoles method


## 0.6.1
- Fixed issue where mentioned object would be nil
- Fixed issue with UTC time parsing
- Updated secure-socket dependency to version 0.1.4


## 0.6.0
- Member:setRoles now accepts a table of roles instead of IDs
- Tweaked internal Member updating
- Mentions are now ignored in private/direct messages
- Fixed issue where private message author was always the channel recipient
- Fixed erroneous private message parenting for User:sendMessage


## 0.5.8
- Partial restoration of class overhaul for critical fix


## 0.5.7
- Reverted class overhaul due to complicated bugs


## 0.5.6
- Added API client class (not yet exposed)
- Updated class constructor
	- Reduced memory footprint by 30 to 40%
- Added isInstanceOf utility function
- Equality operator now correctly considers type
	- Fixes an issue where Server == defaultChannel or defaultRole was true


## 0.5.5
- Fixed regression due to Message.channelId removal


## 0.5.4
- Added User object fallback for member[Ban/Unban]
- Added local datetime to Error/Warning output
- Fixed critical issue where client would not recognize a resumed connection


## 0.5.3
- Added "0x" to Color:toHex() output
- Added Permissions:toHex() method
- Fixed issue where server owner was nil
- Server.joinedAt is now a Unix timestamp
- utils.dateToTime and resulting timestamps now support milliseconds


## 0.5.2
- Fixed critical issue with lit package metadata


## 0.5.1
- Added Member:kick() overload method
- table.reverse now reverses a table in place
- Reorganized directories


## 0.5.0
- Implemented basic Permissions handling
- Added abstract Channel superclass for TextChannel and ServerChannel
- Expanded Role features
	- Member.roles is now parsed into a table of Role objects
- User.name is now the User's display name: Either User.username by default, or User.nickname if one exists
- Other Chanegs
	- Added custom delimiter to string.split
	- Overhauled WebSocket reconnection process
	- Changed mentions iterator from ipairs to pairs
	- Default argument for TextChannel:getMessageHistory changed from 50 to 1
	- Removed redundant channelId from Message class
- Bug Fixes
	- Fixed issue when trying to access nil invites or bans tables
	- Fixed issue where handleWebSocketDisconnect was improperly called
	- Minor refactoring of token caching


## 0.4.5
- Overhauled WebSocket keep alive process
- Fixed issue where Server.defaultRole was nil
- Fixed UTC issue with dateToTime utility


## 0.4.4
- Added utility for converting UTC datetime string to Unix timestamp
	- Message timestamps and Message joinedAt is now a Unix timestamp
- messageUpdate is no longer fired for non-existing messages
- Fixed @everyone mention crash


## 0.4.3
- Critical: Removed code that accesses Server.memberCount


## 0.4.2
- TextChannel improvements
	- Added adjustable limit to getMessageHistory()
	- Reimplemented broadcastTyping() from an old version
	- Implemented bulkDelete()
- Removed memberCount from Server class
- Added utility for converting snowflake ID to creation time and date
- Added string.totable
- Color class changes:
	- RGB values are now rounded
	- Added add, sub, mul, and div operators
- Added error codes to HTTP warnings and errors


## 0.4.1
- Client:setNickname now uses proper endpoint
- Fixed issue where nickname would not update
- Fixed issue where deleting private channels crashed library
- Added table.randompair and table.randomipair


## 0.4.0
- Added standard library extensions (printf, string, table, and math)
- Implemented nickname support
	- Added Client:setNickname and Member:setNickname methods
	- Added Member.nickname attribute
	- getMemberByName now also searches nickname (may change in the future)
- Implemented role color support
	- Added Color class with RGB, hex, and dec support
	- Role.color and Role:setColor() now utilize Color class
- Implemented mentions support
	- Parsed message mentions into objects within Message.mentions table
	- Added Message:mentions[Member|Role|Channel] methods
	- Added getMentionString methods for User, Role, and ServerTextChannel
	- Added object array to sendMessage/createMessage method
- Other changes
	- Moved classes out of /classes/utils folder into /classes
	- VoiceState and Invite no longer inherit from Base, since they do not have Snowflake IDs
- Bug fixes
	- Fixed issue where role would not properly update
	- Fixed issue where member status was nil
	- Fixed issue where server owner was nil


## 0.3.5
- Fixed issue where Member.gameName would be nil
- Removed logout POST until otherwise required
- Added timeout for WebSocket reconnections
- Improved rate limit handling


## 0.3.4
- ServerChannel:createInvite() now returns an Invite object
- Privatized update methods with leading underscore
- getMessageHistory now returns a table of objects
- Added User.bot parameter (boolean)
- Fixed issue where voiceLeave event would not fire


## 0.3.3
- Reworked logout and termination handling:
	- Client:logout() now also clears the stored token
	- Added Client:stop() method
	- Added Client:disconnectWebsocket() and WebSocket:disconnect() helpers
	- Renamed startWebsocketReceiver to startWebsocketHandler
	- Added condition for an expected WS disconnection, which should be only after logout() is called.
	- Added 'expected' argument to disconnect event.
- Added User.name alias for User.username


## 0.3.2
- Added HTTP 502 handling
- Caught exceptions no longer terminate the program
- Added convenient Server attributes defaultRole, defaultChannel, and me
- Added disconnect event
- Fixed missing presenceUpdate arguments
- Increased max messages to 500 per channel


## 0.3.1
- Fixed issue where offline member status was nil
- Fixed issue where nil gateways or tokens could potentially be cached as empty files
- Fixed issue where ready was not properly delayed
- Reworked login process
	- loginWithEmail accepts email and password for regular accounts only
	- loginWithToken accepts a token for any account
	- Client:run() calls the appropriate login method
	- Bot is prepended to the token according to the READY data


## 0.3.0
- Added User:sendMessage() method
- Implemented support for bot accounts
	- Client:run() now accepts email and password or token
	- Renamed Client:login(email, pass) to Client:userLogin(email, pass)
	- Added Client:botLogin(token)
	- Initially unavailable servers are now accounted for
- Implemented channel editing
	- Added general edit method for ServerChannel
	- Added setName method for ServerChannel
	- Added setTopic method for ServerTextChannel
	- Added setBitrate method for ServerVoiceChannel


## 0.2.1
- Critical: Fixed package path issue


## 0.2.0
- Overhauled class system
- Implemented exception handling
	- New Error and Warning classes
	- HTTP 400 is raised
	- HTTP 403 is warned
	- HTTP 429 is handled and warned
	- Unhandled HTTP errors are raised
	- Unhandled WebSocket events are warned
	- Unhandled WebSocket payloads are warned
- Implemented Invite handling
- Added statusUpdate WebSocket method and corresponding client methods setStatusIdle, setStatusOnline, and setGameGame
- Implemented WebSocket reconnecting


## 0.1.0
- First 'stable' release to coincide with official API documentation release
- Code overhauled for optimizations and bug fixes
- Event callbacks no longer block the main loop
- Added Member class, which extends a now simplified User class
- Implemented gateway caching
- Added 'raw' event
- Added setOwner, setAfkTimeout, setAfkChannel Server methods


## 0.0.8
- Established project name: Discordia
- Added reply example script


## 0.0.7
- Changed luvit/secure-socket version to 1.1.2
- Request data is now camelified
- Moved websocket handlers to their own Client methods
- Added op# shortcut WebSocket methods
- Role events no longer emit Server object, use role.server instead
- General Git version control employed instead of GitHub direct editing


## 0.0.6
- Implemented custom class module with multiple inheritance
- Added base Base class for Discord classes
- Added peek methods to Deque class
- Converted lone Channel class to multiple classes:
	- ServerChannel and TextChannel inherit from Base
	- PrivateChannel inherits from TextChannel
	- ServerTextChannel inherits from TextChannel and ServerChannel
	- ServerVoiceChannel inherit from ServerChannel
- Fixed token caching, which now uses an MD5 hash


## 0.0.5
- Implemented token caching
- Conformed user agent to API standard
- Message deques and maximum scrollback implemented
- Added member chunking
- 'discord' now includes utils (in addition to Client)
- Added string split and number clamp helpers to utils
- Added event handling for guildRoleCreate, guildRoleDelete, and guildRoleUpdate
- Added channel position and general role mutators
- Message updates now account for 'embeds only'


## 0.0.4
- Added getServers and getMessages User methods
- Added event handling for guildCreate, guildDelete, guildUpdate
- Added event handling for guildBanAdd and guildBanRemove
- Added event handling for guildMemberAdd, guildMemberRemove, and guildMemberUpdate
- Added getAvatarUrl method for user class
- Pasted MIT license info into package.lua


## 0.0.3
- Created PrivateChannel class
- Moved several methods from Client class to respective Discord classes
- Added event handling for typingStart, messageDelete, messageUpdate, and MessageAck
- Added event handling for channelUpdate, channelDelete, and channelCreate
- Added methods to update class instances
- Switched from multiple User classes to one main class for all types


## 0.0.2
- Added event handling for messageCreate and voiceStateUpdate
- get[Role|Channel|Server]By[Name|Id] now use cached data
- Expanded Message class


## 0.0.1
- Finished the majority of REST methods
- Started the majority of expected class definitions
- Added websocket support
- Added event handling for the ready event<|MERGE_RESOLUTION|>--- conflicted
+++ resolved
@@ -1,8 +1,5 @@
 # Changelog
 
-<<<<<<< HEAD
-### 1.5.1
-=======
 ## 2.0.0 - Not Finished
 
 The major goals of this rewrite were to add new or missing features and to improve consistency and efficiency. A lot of changes were made to Discordia to achieve these goals; many of them are breaking. Please read the following changelog carefully and update your applications accordingly.
@@ -432,16 +429,11 @@
 
 
 ## 1.5.1
->>>>>>> 24523c8e
 - Added partial handling of failed socket connections
 - Added special handling for reaction ratelimits
 
 
-<<<<<<< HEAD
-### 1.5.0
-=======
 ## 1.5.0
->>>>>>> 24523c8e
 - Implemented webhook features
 	- Added `Webhook` class
 	- Added `Guild.webhooks` and `GuildTextChannel.webhooks` iterators  (both use an HTTP request)
