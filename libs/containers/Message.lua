--- conflicted
+++ resolved
@@ -105,10 +105,10 @@
 	if data.sticker_items then
 		self._sticker_items = #data.sticker_items > 0 and data.sticker_items or nil
 	end
-<<<<<<< HEAD
-=======
-
->>>>>>> fbea395e
+	if data.sticker_items then
+		self._sticker_items = #data.sticker_items > 0 and data.sticker_items or nil
+	end
+
 end
 
 function Message:_addReaction(d)
@@ -461,19 +461,6 @@
 	end
 	return self._mentioned_channels
 end
-	
---[=[@p ArrayIterable An iterable array of all stickers that are sent in this message.]=]
-function get.sticker_items(self)
-	if not self._stickers then
-		self._stickers = ArrayIterable(self._sticker_items, function(sticker) return sticker end)
-	end
-	return self._stickers
-end
-
---[=[@p table The first sticker that is sent in this message.]=]
-function get.sticker(self)
-	return self._sticker_items and self._sticker_items[1] or nil
-end
 
 --[=[@p Sticker ArrayIterable An iterable array of all stickers that are sent in this message.]=]
 function get.sticker_items(self)
