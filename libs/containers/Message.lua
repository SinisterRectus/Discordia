--[=[
@c Message x Snowflake
@d Represents a text message sent in a Discord text channel. Messages can contain
simple content strings, rich embeds, attachments, or reactions.
]=]

local json = require('json')
local enums = require('enums')
local constants = require('constants')
local Cache = require('iterables/Cache')
local ArrayIterable = require('iterables/ArrayIterable')
local Snowflake = require('containers/abstract/Snowflake')
local Reaction = require('containers/Reaction')
local Resolver = require('client/Resolver')

local insert = table.insert
local null = json.null
local format = string.format
local messageFlag = assert(enums.messageFlag)
local channelType = assert(enums.channelType)
local band, bor, bnot = bit.band, bit.bor, bit.bnot

local Message, get = require('class')('Message', Snowflake)

function Message:__init(data, parent)
	Snowflake.__init(self, data, parent)
	self._author = self.client._users:_insert(data.author)
	if data.member then
		data.member.user = data.author
		self._parent.guild._members:_insert(data.member)
	end
	self._timestamp = nil -- waste of space; can be calculated from Snowflake ID
	if data.reactions and #data.reactions > 0 then
		self._reactions = Cache(data.reactions, Reaction, self)
	end
	return self:_loadMore(data)
end

function Message:_load(data)
	Snowflake._load(self, data)
	return self:_loadMore(data)
end

local function parseMentions(content, pattern)
	if not content:find('%b<>') then return {} end
	local mentions, seen = {}, {}
	for id in content:gmatch(pattern) do
		if not seen[id] then
			insert(mentions, id)
			seen[id] = true
		end
	end
	return mentions
end

function Message:_loadMore(data)

	local mentions = {}
	if data.mentions then
		for _, user in ipairs(data.mentions) do
			mentions[user.id] = true
			if user.member then
				user.member.user = user
				self._parent.guild._members:_insert(user.member)
			else
				self.client._users:_insert(user)
			end
		end
	end

	if data.referenced_message and data.referenced_message ~= null then
		if mentions[data.referenced_message.author.id] then
			self._reply_target = data.referenced_message.author.id
		end
		self._referencedMessage = self._parent._messages:_insert(data.referenced_message)
	end

	local content = data.content
	if content then
		if self._mentioned_users then
			self._mentioned_users._array = parseMentions(content, '<@!?(%d+)>')
			if self._reply_target then
				insert(self._mentioned_users._array, 1, self._reply_target)
			end
		end
		if self._mentioned_roles then
			self._mentioned_roles._array = parseMentions(content, '<@&(%d+)>')
		end
		if self._mentioned_channels then
			self._mentioned_channels._array = parseMentions(content, '<#(%d+)>')
		end
		if self._mentioned_emojis then
			self._mentioned_emojis._array = parseMentions(content, '<a?:[%w_]+:(%d+)>')
		end
		self._clean_content = nil
	end

	if data.embeds then
		self._embeds = #data.embeds > 0 and data.embeds or nil
	end

	if data.attachments then
		self._attachments = #data.attachments > 0 and data.attachments or nil
	end

	if data.sticker_items then
		self._sticker_items = #data.sticker_items > 0 and data.sticker_items or nil
	end
	if data.sticker_items then
		self._sticker_items = #data.sticker_items > 0 and data.sticker_items or nil
	end

end

function Message:_addReaction(d)

	local reactions = self._reactions

	if not reactions then
		reactions = Cache({}, Reaction, self)
		self._reactions = reactions
	end

	local emoji = d.emoji
	local k = emoji.id ~= null and emoji.id or emoji.name
	local reaction = reactions:get(k)

	if reaction then
		reaction._count = reaction._count + 1
		if d.user_id == self.client._user._id then
			reaction._me = true
		end
	else
		d.me = d.user_id == self.client._user._id
		d.count = 1
		reaction = reactions:_insert(d)
	end
	return reaction

end

function Message:_removeReaction(d)

	local reactions = self._reactions
	if not reactions then return nil end

	local emoji = d.emoji
	local k = emoji.id ~= null and emoji.id or emoji.name
	local reaction = reactions:get(k) or nil

	if not reaction then return nil end -- uncached reaction?

	reaction._count = reaction._count - 1
	if d.user_id == self.client._user._id then
		reaction._me = false
	end

	if reaction._count == 0 then
		reactions:_delete(k)
	end

	return reaction

end

function Message:_setOldContent(d)
	local ts = d.edited_timestamp
	if not ts then return end
	local old = self._old
	if old then
		old[ts] = old[ts] or self._content
	else
		self._old = {[ts] = self._content}
	end
end

function Message:_modify(payload)
	local data, err = self.client._api:editMessage(self._parent._id, self._id, payload)
	if data then
		self:_setOldContent(data)
		self:_load(data)
		return true
	else
		return false, err
	end
end

--[=[
@m setContent
@t http
@p content string
@r boolean
@d Sets the message's content. The message must be authored by the current user
(ie: you cannot change the content of messages sent by other users). The content
must be from 1 to 2000 characters in length.
]=]
function Message:setContent(content)
	return self:_modify({
		content = content or null,
		allowed_mentions = {
			parse = {'users', 'roles', 'everyone'},
			replied_user = not not self._reply_target,
		},
	})
end

--[=[
@m setEmbed
@t http
@p embed table
@r boolean
@d Sets the message's embed. The message must be authored by the current user.
(ie: you cannot change the embed of messages sent by other users).
]=]
function Message:setEmbed(embed)
	return self:_modify({embed = embed or null})
end

--[=[
@m hideEmbeds
@t http
@r boolean
@d Hides all embeds for this message.
]=]
function Message:hideEmbeds()
	local flags = bor(self._flags or 0, messageFlag.suppressEmbeds)
	return self:_modify({flags = flags})
end

--[=[
@m showEmbeds
@t http
@r boolean
@d Shows all embeds for this message.
]=]
function Message:showEmbeds()
	local flags = band(self._flags or 0, bnot(messageFlag.suppressEmbeds))
	return self:_modify({flags = flags})
end

--[=[
@m hasFlag
@t mem
@p flag Message-Flag-Resolvable
@r boolean
@d Indicates whether the message has a particular flag set.
]=]
function Message:hasFlag(flag)
	flag = Resolver.messageFlag(flag)
	return band(self._flags or 0, flag) > 0
end

--[=[
@m update
@t http
@p data table
@r boolean
@d Sets multiple properties of the message at the same time using a table similar
to the one supported by `TextChannel.send`, except only `content` and `embed(s)`
are valid fields; `mention(s)`, `file(s)`, etc are not supported. The message
must be authored by the current user. (ie: you cannot change the embed of messages
sent by other users).
]=]
function Message:update(data)
	return self:_modify({
		content = data.content or null,
		embed = data.embed or null,
		embeds = data.embeds or null,
		allowed_mentions = {
			parse = {'users', 'roles', 'everyone'},
			replied_user = not not self._reply_target,
		},
	})
end

--[=[
@m pin
@t http
@r boolean
@d Pins the message in the channel.
]=]
function Message:pin()
	local data, err = self.client._api:addPinnedChannelMessage(self._parent._id, self._id)
	if data then
		self._pinned = true
		return true
	else
		return false, err
	end
end

--[=[
@m unpin
@t http
@r boolean
@d Unpins the message in the channel.
]=]
function Message:unpin()
	local data, err = self.client._api:deletePinnedChannelMessage(self._parent._id, self._id)
	if data then
		self._pinned = false
		return true
	else
		return false, err
	end
end

--[=[
@m addReaction
@t http
@p emoji Emoji-Resolvable
@r boolean
@d Adds a reaction to the message. Note that this does not return the new reaction
object; wait for the `reactionAdd` event instead.
]=]
function Message:addReaction(emoji)
	emoji = Resolver.emoji(emoji)
	local data, err = self.client._api:createReaction(self._parent._id, self._id, emoji)
	if data then
		return true
	else
		return false, err
	end
end

--[=[
@m removeReaction
@t http
@p emoji Emoji-Resolvable
@op id User-ID-Resolvable
@r boolean
@d Removes a reaction from the message. Note that this does not return the old
reaction object; wait for the `reactionRemove` event instead. If no user is
indicated, then this will remove the current user's reaction.
]=]
function Message:removeReaction(emoji, id)
	emoji = Resolver.emoji(emoji)
	local data, err
	if id then
		id = Resolver.userId(id)
		data, err = self.client._api:deleteUserReaction(self._parent._id, self._id, emoji, id)
	else
		data, err = self.client._api:deleteOwnReaction(self._parent._id, self._id, emoji)
	end
	if data then
		return true
	else
		return false, err
	end
end

--[=[
@m clearReactions
@t http
@r boolean
@d Removes all reactions from the message.
]=]
function Message:clearReactions()
	local data, err = self.client._api:deleteAllReactions(self._parent._id, self._id)
	if data then
		return true
	else
		return false, err
	end
end

--[=[
@m delete
@t http
@r boolean
@d Permanently deletes the message. This cannot be undone!
]=]
function Message:delete()
	local data, err = self.client._api:deleteMessage(self._parent._id, self._id)
	if data then
		local cache = self._parent._messages
		if cache then
			cache:_delete(self._id)
		end
		return true
	else
		return false, err
	end
end

--[=[
@m reply
@t http
@p content string/table
@r Message
@d Equivalent to `Message.channel:send(content)`.
]=]
function Message:reply(content)
	return self._parent:send(content)
end

--[=[
<<<<<<< HEAD
@m startThread
@t http
@p channelData string/table
@r boolean
@d Creates a new thread channel with this message as the starter message.
There can only exist one thread per one message.
Threads started from a message are always public.

Equivalent to `Message.channel:startThread(channelData, self)`.
]=]
function Message:startThread(channelData)
	return self._channel:startThread(channelData, self)
=======
@m crosspost
@t http
@r Message
@d Publish this announcement message to all following channels.
Returns the current Message object, for compatibility reasons.
]=]
function Message:crosspost()
	local data, err = self.client._api:crosspostMessage(self._parent._id, self._id)
	if data then
		return self._parent._messages:_insert(data)
	else
		return nil, err
	end
>>>>>>> adbf2316
end

--[=[@p reactions Cache An iterable cache of all reactions that exist for this message.]=]
function get.reactions(self)
	if not self._reactions then
		self._reactions = Cache({}, Reaction, self)
	end
	return self._reactions
end

--[=[@p mentionedUsers ArrayIterable An iterable array of all users that are mentioned in this message.]=]
function get.mentionedUsers(self)
	if not self._mentioned_users then
		local users = self.client._users
		local mentions = parseMentions(self._content, '<@!?(%d+)>')
		if self._reply_target then
			insert(mentions, 1, self._reply_target)
		end
		self._mentioned_users = ArrayIterable(mentions, function(id)
			return users:get(id)
		end)
	end
	return self._mentioned_users
end

--[=[@p mentionedRoles ArrayIterable An iterable array of known roles that are mentioned in this message, excluding
the default everyone role. The message must be in a guild text channel and the
roles must be cached in that channel's guild for them to appear here.]=]
function get.mentionedRoles(self)
	if not self._mentioned_roles then
		local client = self.client
		local mentions = parseMentions(self._content, '<@&(%d+)>')
		self._mentioned_roles = ArrayIterable(mentions, function(id)
			local guild = client._role_map[id]
			return guild and guild._roles:get(id) or nil
		end)
	end
	return self._mentioned_roles
end

--[=[@p mentionedEmojis ArrayIterable An iterable array of all known emojis that are mentioned in this message. If
the client does not have the emoji cached, then it will not appear here.]=]
function get.mentionedEmojis(self)
	if not self._mentioned_emojis then
		local client = self.client
		local mentions = parseMentions(self._content, '<a?:[%w_]+:(%d+)>')
		self._mentioned_emojis = ArrayIterable(mentions, function(id)
			local guild = client._emoji_map[id]
			return guild and guild._emojis:get(id) or nil
		end)
	end
	return self._mentioned_emojis
end

--[=[@p mentionedChannels ArrayIterable An iterable array of all known channels that are mentioned in this message. If
the client does not have the channel cached, then it will not appear here.]=]
function get.mentionedChannels(self)
	if not self._mentioned_channels then
		local client = self.client
		local mentions = parseMentions(self._content, '<#(%d+)>')
		self._mentioned_channels = ArrayIterable(mentions, function(id)
			local guild = client._channel_map[id]
			if guild then
				return guild._text_channels:get(id) or guild._voice_channels:get(id) or guild._categories:get(id)
			else
				return client._private_channels:get(id) or client._group_channels:get(id)
			end
		end)
	end
	return self._mentioned_channels
end

--[=[@p stickers ArrayIterable An iterable array of all stickers that are sent in this message.]=]
function get.stickers(self)
	if not self._stickers then
		local client = self.client
		self._stickers = ArrayIterable(self._sticker_items, function(sticker)
			if sticker.format_type == 1 then
				local guild = client._sticker_map[sticker.id]
				return guild and guild._stickers:get(sticker.id) or nil
			else
				-- return client:getSticker(sticker.id) ??
			end
		end)
	end
	return self._stickers
end

--[=[@p sticker Sticker The first sticker that is sent in this message.]=]
function get.sticker(self)
	return self.stickers and self.stickers.first or nil
end

local usersMeta = {__index = function(_, k) return '@' .. k end}
local rolesMeta = {__index = function(_, k) return '@' .. k end}
local channelsMeta = {__index = function(_, k) return '#' .. k end}
local everyone = '@' .. constants.ZWSP .. 'everyone'
local here = '@' .. constants.ZWSP .. 'here'

--[=[@p cleanContent string The message content with all recognized mentions replaced by names and with
@everyone and @here mentions escaped by a zero-width space (ZWSP).]=]
function get.cleanContent(self)

	if not self._clean_content then

		local content = self._content
		local guild = self.guild

		local users = setmetatable({}, usersMeta)
		for user in self.mentionedUsers:iter() do
			local member = guild and guild._members:get(user._id)
			users[user._id] = '@' .. (member and member._nick or user._username)
		end

		local roles = setmetatable({}, rolesMeta)
		for role in self.mentionedRoles:iter() do
			roles[role._id] = '@' .. role._name
		end

		local channels = setmetatable({}, channelsMeta)
		for channel in self.mentionedChannels:iter() do
			channels[channel._id] = '#' .. channel._name
		end

		self._clean_content = content
			:gsub('<@!?(%d+)>', users)
			:gsub('<@&(%d+)>', roles)
			:gsub('<#(%d+)>', channels)
			:gsub('<a?(:[%w_]+:)%d+>', '%1')
			:gsub('@everyone', everyone)
			:gsub('@here', here)

	end

	return self._clean_content

end

--[=[@p mentionsEveryone boolean Whether this message mentions @everyone or @here.]=]
function get.mentionsEveryone(self)
	return self._mention_everyone
end

--[=[@p pinned boolean Whether this message belongs to its channel's pinned messages.]=]
function get.pinned(self)
	return self._pinned
end

--[=[@p tts boolean Whether this message is a text-to-speech message.]=]
function get.tts(self)
	return self._tts
end

--[=[@p nonce string/number/boolean/nil Used by the official Discord client to detect the success of a sent message.]=]
function get.nonce(self)
	return self._nonce
end

--[=[@p editedTimestamp string/nil The date and time at which the message was most recently edited, represented as
an ISO 8601 string plus microseconds when available.]=]
function get.editedTimestamp(self)
	return self._edited_timestamp
end

--[=[@p oldContent table/nil Yields a table containing keys as timestamps and
value as content of the message at that time.]=]
function get.oldContent(self)
	return self._old
end

--[=[@p content string The raw message content. This should be between 0 and 2000 characters in length.]=]
function get.content(self)
	return self._content
end

--[=[@p author User The object of the user that created the message.]=]
function get.author(self)
	return self._author
end

--[=[@p channel TextChannel The channel in which this message was sent.]=]
function get.channel(self)
	return self._parent
end

--[=[@p type number The message type. Use the `messageType` enumeration for a human-readable
representation.]=]
function get.type(self)
	return self._type
end

--[=[@p embed table/nil A raw data table that represents the first rich embed that exists in this
message. See the Discord documentation for more information.]=]
function get.embed(self)
	return self._embeds and self._embeds[1]
end

--[=[@p attachment table/nil A raw data table that represents the first file attachment that exists in this
message. See the Discord documentation for more information.]=]
function get.attachment(self)
	return self._attachments and self._attachments[1]
end

--[=[@p embeds table A raw data table that contains all embeds that exist for this message. If
there are none, this table will not be present.]=]
function get.embeds(self)
	return self._embeds
end

--[=[@p attachments table A raw data table that contains all attachments that exist for this message. If
there are none, this table will not be present.]=]
function get.attachments(self)
	return self._attachments
end

--[=[@p guild Guild/nil The guild in which this message was sent. This will not exist if the message
was not sent in a guild text channel. Equivalent to `Message.channel.guild`.]=]
function get.guild(self)
	return self._parent.guild
end

--[=[@p member Member/nil The member object of the message's author. This will not exist if the message
is not sent in a guild text channel or if the member object is not cached.
Equivalent to `Message.guild.members:get(Message.author.id)`.]=]
function get.member(self)
	local guild = self.guild
	return guild and guild._members:get(self._author._id)
end

--[=[@p referencedMessage Message/nil If available, the previous message that
this current message references as seen in replies.]=]
function get.referencedMessage(self)
	return self._referencedMessage
end

--[=[@p link string URL that can be used to jump-to the message in the Discord client.]=]
function get.link(self)
	local guild = self.guild
	return format('https://discord.com/channels/%s/%s/%s', guild and guild._id or '@me', self._parent._id, self._id)
end

--[=[@p webhookId string/nil The ID of the webhook that generated this message, if applicable.]=]
function get.webhookId(self)
	return self._webhook_id
end

return Message<|MERGE_RESOLUTION|>--- conflicted
+++ resolved
@@ -395,7 +395,22 @@
 end
 
 --[=[
-<<<<<<< HEAD
+@m crosspost
+@t http
+@r Message
+@d Publish this announcement message to all following channels.
+Returns the current Message object, for compatibility reasons.
+]=]
+function Message:crosspost()
+	local data, err = self.client._api:crosspostMessage(self._parent._id, self._id)
+	if data then
+		return self._parent._messages:_insert(data)
+	else
+		return nil, err
+	end
+end
+
+--[=[
 @m startThread
 @t http
 @p channelData string/table
@@ -408,21 +423,6 @@
 ]=]
 function Message:startThread(channelData)
 	return self._channel:startThread(channelData, self)
-=======
-@m crosspost
-@t http
-@r Message
-@d Publish this announcement message to all following channels.
-Returns the current Message object, for compatibility reasons.
-]=]
-function Message:crosspost()
-	local data, err = self.client._api:crosspostMessage(self._parent._id, self._id)
-	if data then
-		return self._parent._messages:_insert(data)
-	else
-		return nil, err
-	end
->>>>>>> adbf2316
 end
 
 --[=[@p reactions Cache An iterable cache of all reactions that exist for this message.]=]
